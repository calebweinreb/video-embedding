--- conflicted
+++ resolved
@@ -2,11 +2,8 @@
 import torch
 from typing import List, Tuple, Union, Optional
 from vidio.read import OpenCVReader
-<<<<<<< HEAD
 import imageio
 import tqdm
-=======
->>>>>>> 7cd293dc
 
 
 def transform_video(video_array: np.ndarray) -> torch.Tensor:
@@ -59,11 +56,7 @@
     video_lengths: Optional[List[int]] = None,
     clip_size: int = 1,
 ) -> List[Tuple[str, int]]:
-<<<<<<< HEAD
     """Uniformly sample frame indexes from an ensemble of videos.
-=======
-    """Uniformly sample timepoints (i.e. frame indexes) from an ensemble of videos.
->>>>>>> 7cd293dc
 
     Args:
         video_paths: List of video file paths.
