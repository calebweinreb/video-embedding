--- conflicted
+++ resolved
@@ -66,11 +66,8 @@
             out_dim: Output dimension.
             super().__init__()
         """
-<<<<<<< HEAD
         super().__init__()
 
-=======
->>>>>>> 7cd293dc
         self.layer1 = torch.nn.Sequential(
             torch.nn.Linear(in_dim, hidden_dim, bias=False),
             torch.nn.BatchNorm1d(hidden_dim, affine=False, eps=1e-5),
@@ -107,11 +104,7 @@
     return x.flatten()[:-1].view(n - 1, n + 1)[:, 1:].flatten()
 
 
-<<<<<<< HEAD
-def get_model(name: str = "s3d") -> Tuple[torch.nn.Module, int]:
-=======
 def get_embedding_model(name: str = "s3d") -> Tuple[torch.nn.Module, int]:
->>>>>>> 7cd293dc
     """Get a pre-trained video embedding model based on the specified name.
 
     Args:
